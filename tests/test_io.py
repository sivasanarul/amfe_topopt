--- conflicted
+++ resolved
@@ -13,11 +13,7 @@
 from pandas.testing import assert_frame_equal
 
 from amfe.io import GidAsciiMeshReader, GidJsonMeshReader, GmshAsciiMeshReader, AmfeMeshObjMeshReader, \
-<<<<<<< HEAD
-                    AmfeMeshConverter, XdmfMeshConverter
-=======
-                    AmfeMeshConverter, VtkMeshConverter, check_dir
->>>>>>> 4f68e889
+                    AmfeMeshConverter, VtkMeshConverter, XdmfMeshConverter, check_dir
 from amfe.io.mesh_converter import MeshConverter
 from amfe.mesh import Mesh
 from amfe.tools import amfe_dir
@@ -248,7 +244,6 @@
             groups_desired.update({group[0]: {'nodes': group[1], 'elements': group[2]}})
         self.assertEqual(mesh.groups, groups_desired)
 
-<<<<<<< HEAD
     def test_dummy_to_xdmf(self):
         # Desired nodes
         nodes_input = [(1, 1.345600000e-02, 3.561675700e-02, 0.000000000e+00),
@@ -280,7 +275,39 @@
                             (10, 'quadratic_line', [15, 9, 12])
                             ]
         groups_input = [
-=======
+            ('left', [], [2, 4]),
+            ('right', [], [1, 3]),
+            ('left_boundary', [], [7]),
+            ('right_boundary', [], [9]),
+            ('top_boundary', [], [8, 10]),
+            ('left_dirichlet', [1, 3, 6], [])
+        ]
+
+        tags_dict = {'domain': {'A': [2, 4],
+                                'B': [1, 3],
+                                },
+                     'border': {'top': [8, 10],
+                                'left': [7],
+                                'right': [9]}
+                     }
+
+        filename = amfe_dir('results/tests/test_xdmf_2')
+        if not os.path.exists(amfe_dir('results/tests')):
+            os.makedirs(amfe_dir('results/tests'))
+
+        converter = XdmfMeshConverter(filename)
+        # Build nodes
+        for node in nodes_input:
+            converter.build_node(node[0], node[1], node[2], node[3])
+        for element in elements_input:
+            converter.build_element(element[0], element[1], element[2])
+        for group in groups_input:
+            converter.build_group(group[0], group[1], group[2])
+        # build tags:
+        converter.build_tag(tags_dict)
+
+        converter.return_mesh()
+        
     def set_dummy_input(self):
         # Desired nodes
         self.nodes_input = [(1, 1.345600000e-02, 3.561675700e-02, 0.000000000e+00),
@@ -312,7 +339,6 @@
                           (10, 'quadratic_line', [15, 9, 12])
                           ]
         self.groups_input = [
->>>>>>> 4f68e889
             ('left', [], [2, 4]),
             ('right', [], [1, 3]),
             ('left_boundary', [], [7]),
@@ -321,31 +347,6 @@
             ('left_dirichlet', [1, 3, 6], [])
         ]
 
-<<<<<<< HEAD
-        tags_dict = {'domain': {'A': [2, 4],
-                                'B': [1, 3],
-                                },
-                     'border': {'top': [8, 10],
-                                'left': [7],
-                                'right': [9]}
-                     }
-
-        filename = amfe_dir('results/tests/test_xdmf_2')
-        if not os.path.exists(amfe_dir('results/tests')):
-            os.makedirs(amfe_dir('results/tests'))
-
-        converter = XdmfMeshConverter(filename)
-        # Build nodes
-        for node in nodes_input:
-            converter.build_node(node[0], node[1], node[2], node[3])
-        for element in elements_input:
-            converter.build_element(element[0], element[1], element[2])
-        for group in groups_input:
-            converter.build_group(group[0], group[1], group[2])
-        # build tags:
-        converter.build_tag(tags_dict)
-
-=======
         self.tags_input = {'domain': {1: [2, 4], 2: [1, 3]}}
 
     def run_build_commands(self, converter):
@@ -415,7 +416,6 @@
         self.run_build_commands(converter)
         converter.build_no_of_nodes(len(self.nodes_input))
         converter.build_no_of_elements(len(self.elements_input))
->>>>>>> 4f68e889
         converter.return_mesh()
 
     def test_gmshascii_to_dummy(self):
